import os
from time import (
    sleep,
)
from struct import (
    unpack,
)
from socket import (
    AF_INET,
    SOCK_STREAM,
    getaddrinfo,
    gethostbyaddr,
)
from sys import (
    executable,
    stdout,
)
from json import (
    JSONDecodeError,
    loads, dumps,
)
from shutil import which
from subprocess import (
    CalledProcessError,
    PIPE, STDOUT,
    Popen,
    check_output, check_call,
)

from pathlib import Path

from telepresence.utilities import find_free_port
from .utils import (
    KUBECTL,
    DIRECTORY,
    random_name,
    run_webserver,
    create_namespace,
    cleanup_namespace,
    telepresence_version,
)

REGISTRY = os.environ.get("TELEPRESENCE_REGISTRY", "datawire")


class _ContainerMethod(object):
    name = "container"

    def unsupported(self):
        missing = set()
        for exe in {"socat", "docker"}:
            if which(exe) is None:
                missing.add(exe)
        if missing:
            return "Required executables {} not found on $PATH".format(
                missing,
            )
        return None


    def command_has_graceful_failure(self, command):
        return False


    def loopback_is_host(self):
        return False


    def inherits_client_environment(self):
        return False


    def telepresence_args(self, probe):
        return [
            "--method", "container",
            "--docker-run",
            # The probe wants to use stdio to communicate with the test process.
            "--interactive",
            # Put the probe into the container filesystem.
            "--volume", "{}:/probe.py".format(probe),
            # More or less any image that can run a Python 3 program is fine.
            "python:3-alpine",
            "python", "/probe.py",
        ]


class _InjectTCPMethod(object):
    name = "inject-tcp"

    def unsupported(self):
        return None


    def command_has_graceful_failure(self, command):
        return command in {
            "ping", "traceroute", "nslookup", "host", "dig",
        }


    def loopback_is_host(self):
        return True


    def inherits_client_environment(self):
        return True


    def telepresence_args(self, probe):
        return [
            "--method", "inject-tcp",
            "--run", executable, probe,
        ]



class _VPNTCPMethod(object):
    name = "vpn-tcp"

    def unsupported(self):
        return None


    def command_has_graceful_failure(self, command):
        return command in {
            "ping", "traceroute",
        }


    def loopback_is_host(self):
        return True


    def inherits_client_environment(self):
        return True


    def telepresence_args(self, probe):
        return [
            "--method", "vpn-tcp",
            "--run", executable, probe,
        ]



class _ExistingDeploymentOperation(object):
    def __init__(self, swap):
        self.swap = swap
        if swap:
            self.name = "swap"
        else:
            self.name = "existing"


    def inherits_deployment_environment(self):
        return True


    def prepare_deployment(self, deployment_ident, environ):
        if self.swap:
            image = "openshift/hello-openshift"
        else:
            image = "{}/telepresence-k8s:{}".format(
                REGISTRY,
                telepresence_version(),
            )
        create_deployment(deployment_ident, image, environ)


    def cleanup_deployment(self, deployment_ident):
        _cleanup_deployment(deployment_ident)


    def prepare_service(self, deployment_ident, ports):
        create_service(deployment_ident, ports)


<<<<<<< HEAD
    def cleanup_service(self, deployment_ident):
        cleanup_service(deployment_ident)
=======
    def cleanup_service(self, deployment_ident, ports):
        cleanup_service(deployment_ident, ports)
>>>>>>> 0c3d4c09


    def telepresence_args(self, deployment_ident):
        if self.swap:
            option = "--swap-deployment"
        else:
            option = "--deployment"
        return [
            "--namespace", deployment_ident.namespace,
            option, deployment_ident.name,
        ]



class _NewDeploymentOperation(object):
    name = "new"

    def inherits_deployment_environment(self):
        return False


    def prepare_deployment(self, deployment_ident, environ):
        pass


    def cleanup_deployment(self, deployment_ident):
        pass


    def prepare_service(self, deployment_ident, ports):
        pass


<<<<<<< HEAD
    def cleanup_service(self, deployment_ident):
=======
    def cleanup_service(self, deployment_ident, ports):
>>>>>>> 0c3d4c09
        pass


    def telepresence_args(self, deployment_ident):
        return [
            "--namespace", deployment_ident.namespace,
            "--new-deployment", deployment_ident.name,
        ]



def create_deployment(deployment_ident, image, environ):
    deployment = dumps({
        "kind": "Deployment",
        "apiVersion": "extensions/v1beta1",
        "metadata": {
            "name": deployment_ident.name,
            "namespace": deployment_ident.namespace,
        },
        "spec": {
            "replicas": 2,
            "template": {
                "metadata": {
                    "labels": {
                        "name": deployment_ident.name,
                        "telepresence-test": deployment_ident.name,
                        "hello": "monkeys",
                    },
                },
                "spec": {
                    "volumes": [{
                        "name": "podinfo",
                        "downwardAPI": {
                            "items": [{
                                "path": "labels",
                                "fieldRef": {"fieldPath": "metadata.labels"},
                            }],
                        },
                    }],
                    "containers": [{
                        "name": "hello",
                        "image": image,
                        "env": list(
                            {"name": k, "value": v}
                            for (k, v)
                            in environ.items()
                        ),
                        "volumeMounts": [{
                            "name": "podinfo",
                            "mountPath": "/podinfo",
                        }],
                    }],
                },
            },
        },
    })
    check_output([KUBECTL, "create", "-f", "-"], input=deployment.encode("utf-8"))

def create_service(deployment_ident, ports):
<<<<<<< HEAD
=======
    if not ports:
        return
>>>>>>> 0c3d4c09
    service_obj = {
        "kind": "Service",
        "apiVersion": "v1",
        "metadata": {
            "name": deployment_ident.name,
            "namespace": deployment_ident.namespace,
        },
        "spec": {
            "selector": {
                "telepresence-test": deployment_ident.name
            },
            "type": "ClusterIP",
            "ports": []
        }
    }
    for port in ports:
        service_obj["spec"]["ports"].append({
            "name": "expose-port-{}".format(port),
            "protocol": "TCP",
            "port": port,
            "targetPort": port
        })
    service = dumps(service_obj)
    check_output([KUBECTL, "create", "-f", "-"], input=service.encode("utf-8"))

<<<<<<< HEAD
def cleanup_service(deployment_ident):
=======
def cleanup_service(deployment_ident, ports):
    if not ports:
        return
>>>>>>> 0c3d4c09
    check_call([
        KUBECTL, "delete",
        "--namespace", deployment_ident.namespace,
        "service", deployment_ident.name
    ])


METHODS = [
    _ContainerMethod(),
    _InjectTCPMethod(),
    _VPNTCPMethod(),
]
OPERATIONS = [
    _ExistingDeploymentOperation(False),
    _ExistingDeploymentOperation(True),
    _NewDeploymentOperation(),
]

class ResourceIdent(object):
    """
    Identify a Kubernetes resource.
    """
    def __init__(self, namespace, name):
        self.namespace = namespace
        self.name = name


def _cleanup_deployment(ident):
    check_call([
        KUBECTL, "delete",
        "--namespace", ident.namespace,
        "--ignore-not-found",
        "deployment", ident.name,
    ])



def _telepresence(telepresence_args, env=None):
    """
    Run a probe in a Telepresence execution context.

    :param list telepresence: Arguments to pass to the Telepresence CLI.

    :param env: Environment variables to set for the Telepresence CLI.  These
        are added to the current process's environment.  ``None`` means the
        same thing as ``{}``.

    :return Popen: A ``Popen`` object corresponding to the running
        Telepresence process.
    """
    args = [
        executable,
        which("telepresence"),
        "--logfile=-",
    ] + telepresence_args

    pass_env = os.environ.copy()
    if env is not None:
        pass_env.update(env)

    print("Running {}".format(args))
    return Popen(
        args=args,
        stdin=PIPE,
        stdout=PIPE,
        stderr=STDOUT,
        bufsize=0,
        env=pass_env,
    )



def run_telepresence_probe(
        request,
        method,
        operation,
        desired_environment,
        client_environment,
        probe_urls,
        probe_commands,
        probe_paths,
        also_proxy,
        http_servers,
):
    """
    :param request: The pytest mumble mumble whatever.

    :param method: The definition of a Telepresence method to use for this
        run.

    :param operation: The definition of a Telepresence operation to use
        for this run.

    :param dict desired_environment: Key/value pairs to set in the probe's
        environment.

    :param dict client_environment: Key/value pairs to set in the Telepresence
        CLI's environment.

    :param list[str] probe_urls: URLs to direct the probe process to request
        and return to us.

    :param list[str] probe_commands: Commands (argv[0]) to direct the probe to
        attempt to run and report back on the results.

    :param list[str] probe_paths: Paths relative to $TELEPRESENCE_ROOT to
        direct the probe to read and report back to us.

    :param list[AlsoProxy] also_proxy: Values to pass to Telepresence as
        ``--also-proxy`` arguments.

    :param list[HTTPServer] http_servers: Configuration for HTTP servers to
        pass to the Telepreosence probe with `--http-...``.
    """
    probe_endtoend = (Path(__file__).parent / "probe_endtoend.py").as_posix()

    # Create a web server service.  We'll observe side-effects related to
    # this, such as things set in our environment, and also interact with
    # it directly to demonstrate behaviors related to networking.  It's
    # important that we create this before the ``prepare_deployment`` step
    # below because the environment supplied by Kubernetes to a
    # Deployment's containers depends on the state of the cluster at the
    # time of pod creation.
    deployment_ident = ResourceIdent(
        namespace=random_name() + "-ns",
        name=random_name() + "-test",
    )
    create_namespace(deployment_ident.namespace, deployment_ident.name)
    request.addfinalizer(lambda: cleanup_namespace(deployment_ident.namespace))

    # TODO: Factor run_webserver into a fixture that Probe can manage so that
    # run_telepresence_probe can just focus on running telepresence.

    # This is an extra pod running on Kubernetes so that various tests can
    # observe how such a thing impacts on the Telepresence execution
    # environment (e.g., environment variables set, etc).
    webserver_name = run_webserver(deployment_ident.namespace)

    operation.prepare_deployment(deployment_ident, desired_environment)
    print("Prepared deployment {}/{}".format(deployment_ident.namespace, deployment_ident.name))
    request.addfinalizer(lambda: operation.cleanup_deployment(deployment_ident))

<<<<<<< HEAD
    operation.prepare_service(
        deployment_ident,
        [http.local_port for http in http_servers]
    )
    request.addfinalizer(lambda: operation.cleanup_service(deployment_ident))
=======
    operation.prepare_service(deployment_ident, [])
    request.addfinalizer(lambda: operation.cleanup_service(deployment_ident, []))
>>>>>>> 0c3d4c09

    probe_args = []
    for url in probe_urls:
        probe_args.extend(["--probe-url", url])
    for command in probe_commands:
        probe_args.extend(["--probe-command", command])
    for path in probe_paths:
        probe_args.extend(["--probe-path", path])
    for http in http_servers:
        probe_args.extend([
            "--http-port", str(http.local_port),
            "--http-value", http.value,
        ])

    telepresence_args = []
    for addr in also_proxy:
        telepresence_args.extend(["--also-proxy", addr])
    for http in http_servers:
        telepresence_args.extend([
            "--expose", http.expose_string(),
        ])

    operation_args = operation.telepresence_args(deployment_ident)
    method_args = method.telepresence_args(probe_endtoend)
    args = operation_args + telepresence_args + method_args + probe_args
    try:
        telepresence = _telepresence(args, client_environment)
    except CalledProcessError as e:
        assert False, "Failure running {}: {}\n{}".format(
            ["telepresence"] + args, str(e), e.output.decode("utf-8"),
        )
    else:
        writer = stdout.buffer
        output = _read_tagged_output(
            telepresence,
            telepresence.stdout,
            writer,
        ).decode("utf-8")
        try:
            initial_result = loads(output)
        except JSONDecodeError as e:
            assert False, "Could not decode JSON probe result from {}:\n{}".format(
                ["telepresence"] + args, e.doc,
            )
        return ProbeResult(
            writer,
            telepresence,
            deployment_ident,
            webserver_name,
            initial_result,
        )



# See probe_endtoend.py
MAGIC_PREFIX = b"\xc0\xc1\xfe\xff"
def _read_tagged_output(process, output, writer):
    """
    Read some structured data from the ``output`` stream of the
    Telepresence/probe process.  Write any unstructured data found on the way
    to ``writer``.
    """
    data = b""
    length = None
    while True:
        returncode = process.poll()
        if returncode is None:
            # The process hasn't exited.  Try to do a partial read of its
            # output.
            new_data = output.read(2 ** 16)
            if not new_data:
                # Don't poll excessively if nothing is coming out.
                sleep(1)
                continue
        else:
            # The process has exited.  Read everything that's left.
            new_data = output.read()

        data += new_data
        tag = data.find(MAGIC_PREFIX)
        if tag == -1:
            # Try to produce output that is streaming to the greatest degree
            # possible.  If the first byte of the tag doesn't even appear in
            # data, we know nothing in data is going to be relevant to our tag
            # search so we can send all of data onwards right now.
            if MAGIC_PREFIX[0] not in data:
                writer.write(data)
                data = b""
        else:
            # Found the tag.  We can send anything before it onwards.
            if tag > 0:
                writer.write(data[:tag])
                data = data[tag:]

            if len(data) >= 8:
                # There's enough data left that the 4 byte length prefix is
                # complete.
                [length] = unpack(">I", data[4:8])

                if len(data) >= length + 8:
                    # There's enough data to satisfy the length prefix.  We
                    # found the tagged output.  Grab it.
                    tagged = data[8:length + 8]
                    remaining = data[length + 8:]

                    # Strange buffering interactions in the way the probe
                    # writes its output means there may actually be data left.
                    # This is unfortunate.  Guess we'll just deal with it,
                    # though.  There _shouldn't_ be any more _tagged_ data.
                    assert MAGIC_PREFIX[0] not in remaining
                    writer.write(remaining)
                    remaining = b""
                    return tagged

        # Process exited, we parsed all of its output, we're done after we
        # pass along any untagged data we have buffered.
        if returncode is not None:
            if data:
                writer.write(data)
                data = b""
            break
    raise Exception("Failed to find a tagged value.")



class ProbeResult(object):
    def __init__(self, writer, telepresence, deployment_ident, webserver_name, result):
        self._writer = writer
        self.telepresence = telepresence
        self.deployment_ident = deployment_ident
        self.webserver_name = webserver_name
        self.result = result


    def write(self, command):
        if "\n" in command:
            raise ValueError("Cannot send multiline command.")
        self.telepresence.stdin.write((command + "\n").encode("utf-8"))


    def read(self):
        return _read_tagged_output(
            self.telepresence,
            self.telepresence.stdout,
            self._writer,
        ).decode("utf-8")



class AlsoProxy(object):
    """
    Represent parameters of a particular case to test of ``--also-proxy``.
    """
    def __init__(self, argument, host):
        """
        :param str argument: The value to supply to ``--also-proxy``.

        :param str host: The host component of a URL to request to verify the
            feature is working.  This should be an address which gets proxied
            by Telepresence because ``argument`` was passed to
            ``--also-proxy``.
        """
        self.argument = argument
        self.host = host



class HTTPServer(object):
    def __init__(self, local_port, remote_port, value):
        self.local_port = local_port
        self.remote_port = remote_port
        self.value = value


    def expose_string(self):
        if self.local_port == self.remote_port:
            return str(self.local_port)
        return "{}:{}".format(self.local_port, self.remote_port)



class Probe(object):
    CLIENT_ENV_VAR = "SHOULD_NOT_BE_SET"

    DESIRED_ENVIRONMENT = {
        "MYENV": "hello",
        "EXAMPLE_ENVFROM": "foobar",

        # XXXX
        # Container method doesn't support multi-line environment variables.
        # Therefore disable this for all methods or the container tests all
        # fail...
        # XXXX
        # "EX_MULTI_LINE": (
        #     "first line (no newline before, newline after)\n"
        #     "second line (newline before and after)\n"
        # ),
    }

    # A resource available from a server running on the Telepresence host
    # which the tests can use to verify correct routing-to-host behavior from
    # the Telepresence execution context.
    LOOPBACK_URL_TEMPLATE = "http://localhost:{}/test_endtoend.py"

    # Commands which indirectly interact with Telepresence in some way and
    # which may not be s upported (and which we care about them failing in a
    # nice way).
    QUESTIONABLE_COMMANDS = [
        "ping",
        "traceroute",
        "nslookup",
        "host",
        "dig",
    ]

    # Paths relative to $TELEPRESENCE_ROOT in the Telepresence execution
    # context which the probe will read and return to us.
    INTERESTING_PATHS = [
        "podinfo/labels",
        "var/run/secrets/kubernetes.io/serviceaccount/ca.crt",
    ]

    # Get some httpbin.org addresses.  We avoid the real domain name in the
    # related tests due to
    # <https://github.com/datawire/telepresence/issues/379>.
    _httpbin = iter(getaddrinfo(
        "httpbin.org",
        80,
        AF_INET,
        SOCK_STREAM,
    ))

    #
    # Also notice that each ALSO_PROXY_... uses non-overlapping addresses
    # because we run Telepresence once with _all_ of these as ``--also-proxy``
    # arguments.  We want to make sure each case works so we don't want
    # overlapping addresses where an argument of form might work and cause it
    # to appear as though the other cases are also working.  Instead, with a
    # different address each time, each form must be working.
    _an_ip = next(_httpbin)[4][0]
    ALSO_PROXY_HOSTNAME = AlsoProxy(
        # This is just any domain name that resolves to _one_ IP address that
        # will serve up httpbin.org.  See #379.
        gethostbyaddr(_an_ip)[0],
        _an_ip,
    )

    # This time we're exercising Telepresence support for specifying an IP
    # address literal to ``--also-proxy``.
    _an_ip = next(_httpbin)[4][0]
    ALSO_PROXY_IP = AlsoProxy(
        _an_ip,
        _an_ip,
    )

    # This time exercising support for specifying an IP network to
    # ``--also-proxy``.
    _an_ip = next(_httpbin)[4][0]
    ALSO_PROXY_CIDR = AlsoProxy(
        "{}/32".format(_an_ip),
        _an_ip,
    )

    HTTP_SERVER_SAME_PORT = HTTPServer(12370, 12370, random_name())
    # HTTP_SERVER_DIFFERENT_PORT = (12360, 12355, random_name())
    # HTTP_SERVER_LOW_PORT = (12350, 79, random_name())

    _result = None

    def __init__(self, request, method, operation):
        self._request = request
        self.method = method
        self.operation = operation
        self._cleanup = []

    def __str__(self):
        return "Probe[{}, {}]".format(
            self.method.name,
            self.operation.name,
        )


    def result(self):
        if self._result is None:
            print("Launching {}".format(self))

            local_port = find_free_port()
            self.loopback_url = self.LOOPBACK_URL_TEMPLATE.format(
                local_port,
            )
            # This is a local web server that the Telepresence probe can try to
            # interact with to verify network routing to the host.
            p = Popen(
                # TODO Just cross our fingers and hope this port is available...
                [executable, "-m", "http.server", str(local_port)],
                cwd=str(DIRECTORY),
            )
            self._cleanup.append(lambda: _cleanup_process(p))

            also_proxy = [
                self.ALSO_PROXY_HOSTNAME.argument,
                self.ALSO_PROXY_IP.argument,
                self.ALSO_PROXY_CIDR.argument,
            ]
            http_servers = [
                self.HTTP_SERVER_SAME_PORT,
            ]
            self._result = run_telepresence_probe(
                self._request,
                self.method,
                self.operation,
                self.DESIRED_ENVIRONMENT,
                {self.CLIENT_ENV_VAR: "FOO"},
                [self.loopback_url],
                self.QUESTIONABLE_COMMANDS,
                self.INTERESTING_PATHS,
                also_proxy,
                http_servers
            )
            self._cleanup.append(lambda: _cleanup_process(self._result.telepresence))
        return self._result


    def cleanup(self):
        print("Cleaning up {}".format(self))
        for cleanup in self._cleanup:
            cleanup()



def _cleanup_process(process):
    print("Terminating {}".format(process.pid))
    process.terminate()
    print("Waiting on {}".format(process.pid))
    process.wait()
    print("Cleaned up {}".format(process.pid))<|MERGE_RESOLUTION|>--- conflicted
+++ resolved
@@ -174,13 +174,8 @@
         create_service(deployment_ident, ports)
 
 
-<<<<<<< HEAD
-    def cleanup_service(self, deployment_ident):
-        cleanup_service(deployment_ident)
-=======
     def cleanup_service(self, deployment_ident, ports):
         cleanup_service(deployment_ident, ports)
->>>>>>> 0c3d4c09
 
 
     def telepresence_args(self, deployment_ident):
@@ -214,11 +209,7 @@
         pass
 
 
-<<<<<<< HEAD
-    def cleanup_service(self, deployment_ident):
-=======
     def cleanup_service(self, deployment_ident, ports):
->>>>>>> 0c3d4c09
         pass
 
 
@@ -278,11 +269,8 @@
     check_output([KUBECTL, "create", "-f", "-"], input=deployment.encode("utf-8"))
 
 def create_service(deployment_ident, ports):
-<<<<<<< HEAD
-=======
     if not ports:
         return
->>>>>>> 0c3d4c09
     service_obj = {
         "kind": "Service",
         "apiVersion": "v1",
@@ -308,13 +296,9 @@
     service = dumps(service_obj)
     check_output([KUBECTL, "create", "-f", "-"], input=service.encode("utf-8"))
 
-<<<<<<< HEAD
-def cleanup_service(deployment_ident):
-=======
 def cleanup_service(deployment_ident, ports):
     if not ports:
         return
->>>>>>> 0c3d4c09
     check_call([
         KUBECTL, "delete",
         "--namespace", deployment_ident.namespace,
@@ -457,16 +441,8 @@
     print("Prepared deployment {}/{}".format(deployment_ident.namespace, deployment_ident.name))
     request.addfinalizer(lambda: operation.cleanup_deployment(deployment_ident))
 
-<<<<<<< HEAD
-    operation.prepare_service(
-        deployment_ident,
-        [http.local_port for http in http_servers]
-    )
-    request.addfinalizer(lambda: operation.cleanup_service(deployment_ident))
-=======
     operation.prepare_service(deployment_ident, [])
     request.addfinalizer(lambda: operation.cleanup_service(deployment_ident, []))
->>>>>>> 0c3d4c09
 
     probe_args = []
     for url in probe_urls:
